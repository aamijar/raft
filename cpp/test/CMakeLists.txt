--- conflicted
+++ resolved
@@ -292,13 +292,8 @@
   )
 
   ConfigureTest(
-<<<<<<< HEAD
     NAME SOLVERS_TEST PATH cluster/cluster_solvers_deprecated.cu linalg/eigen_solvers.cu sparse/solver/lanczos.cu
     lap/lap.cu sparse/mst.cu LIB EXPLICIT_INSTANTIATE_ONLY
-=======
-    NAME SOLVERS_TEST PATH cluster/cluster_solvers_deprecated.cu linalg/eigen_solvers.cu lap/lap.cu
-    sparse/mst.cu LIB EXPLICIT_INSTANTIATE_ONLY
->>>>>>> 73dc36c5
   )
 
   ConfigureTest(
